--- conflicted
+++ resolved
@@ -289,36 +289,20 @@
                     *len = u16::from_le(*len);
                 });
 
-<<<<<<< HEAD
-                let intervals = IntervalStore::from_vec_unchecked(
-                    intervals
-                        .into_iter()
-                        .map(|[start, len]| -> Result<Interval, io::ErrorKind> {
-                            let end = start.checked_add(len).ok_or(io::ErrorKind::InvalidData)?;
-                            // TODO: easy safe way of constructing an `IntervalStore`
-                            Ok(Interval { start, end })
-                        })
-                        .collect::<Result<_, _>>()?,
+                let mut last_end = None::<u16>;
+                let store = IntervalStore::from_vec_unchecked(
+                        intervals.into_iter().map(|[s, len]| -> Result<Interval, io::ErrorKind> {
+                        let end = s.checked_add(len).ok_or(io::ErrorKind::InvalidData)?;
+                        if let Some(last_end) = last_end.replace(end) {
+                            if s <= last_end.saturating_add(1) {
+                                // Range overlaps or would be contiguous with the previous range
+                                return Err(io::ErrorKind::InvalidData);
+                            }
+                        }
+                        Ok(Interval::new(s, end))
+                    }).collect::<Result<_, _>>()?
                 );
-
-                Store::Run(intervals)
-=======
-                let cardinality = intervals.iter().map(|[_, len]| *len as usize).sum();
-                let mut store = Store::with_capacity(cardinality);
-                let mut last_end = None::<u16>;
-                intervals.into_iter().try_for_each(|[s, len]| -> Result<(), io::ErrorKind> {
-                    let end = s.checked_add(len).ok_or(io::ErrorKind::InvalidData)?;
-                    if let Some(last_end) = last_end.replace(end) {
-                        if s <= last_end.saturating_add(1) {
-                            // Range overlaps or would be contiguous with the previous range
-                            return Err(io::ErrorKind::InvalidData);
-                        }
-                    }
-                    store.insert_range(RangeInclusive::new(s, end));
-                    Ok(())
-                })?;
-                store
->>>>>>> a0155299
+                Store::Run(store)
             } else if cardinality <= ARRAY_LIMIT {
                 let mut values = vec![0; cardinality as usize];
                 reader.read_exact(cast_slice_mut(&mut values))?;
